--- conflicted
+++ resolved
@@ -35,11 +35,7 @@
 
 const (
 	serviceName = "mcp-gemini-go"
-<<<<<<< HEAD
-	version     = "0.3.1"
-=======
 	version     = "0.3.1" // Disable OTel by default
->>>>>>> 2f4e1f8c
 )
 
 func init() {
