--- conflicted
+++ resolved
@@ -449,9 +449,6 @@
 When modifying the arguments or return values of a core function (e.g., in `models/`):
 1.  **Search:** Perform a codebase-wide search (`search_file_content`) for the function name *before* making changes.
 2.  **Inventory:** List every file that calls this function.
-<<<<<<< HEAD
-3.  **Update:** Update every call site to match the new signature. If a new return value is not needed in a specific context, explicitly ignore it (e.g., `uris, _, _ = generate(...)`).
-=======
 3.  **Update:** Update every call site to match the new signature. If a new return value is not needed in a specific context, explicitly ignore it (e.g., `uris, _, _ = generate(...)`).
 
 ## Python Best Practices
@@ -460,5 +457,4 @@
 **The Guideline:** In Python 3.9 and newer, use built-in collection types (`list`, `dict`, `tuple`, `set`) for type hinting instead of the deprecated `typing.List`, `typing.Dict`, etc.
 **Reference:** [PEP 585](https://peps.python.org/pep-0585/)
 *   **Bad:** `def get_names() -> List[str]:`
-*   **Good:** `def get_names() -> list[str]:`
->>>>>>> 2b399626
+*   **Good:** `def get_names() -> list[str]:`